#!/usr/bin/env python
#
# License: Yujin
#   https://raw.github.com/yujinrobot/gopher_crazy_hospital/license/LICENSE
#
##############################################################################
# Documentation
##############################################################################

"""
Node that responds to triggers for initiation and execution of custom
deliveries.
"""

##############################################################################
# Imports
##############################################################################

import dynamic_reconfigure.server
import gopher_behaviours
from gopher_behaviours.cfg import CustomDeliveriesConfig
import gopher_configuration
import gopher_delivery_msgs.msg as gopher_delivery_msgs
import gopher_navi_msgs.msg as gopher_navi_msgs
import rocon_console.console as console
import rocon_python_comms
import rospy
import std_msgs.msg as std_msgs

##############################################################################
# Classes
##############################################################################


class CustomDeliveryOverseer(object):
    """
    **Subscribers**

     * **~delivery_manager_status** (*gopher_delivery_msgs.DeliveryManagerStatus*) - listens to the state (idle/delivering) of the deliver manager to know when it is busy/not.
     * **/gopher/buttons/go** (*std_msgs.Empty*) - will initiate and execute a delivery when a joystick/button event comes in on this topic.

    """
    def __init__(self):
        self.gopher = gopher_configuration.Configuration()
        self.delivering = False  # is the delivery manager busy?
        self.custom_delivering = False  # are we doing something ourselves?
<<<<<<< HEAD
        self.locations = rospy.get_param('~locations')  # assumed to be a list of strings
        rospy.loginfo("Custom Delivery : setup for [" + "->".join(self.locations) + "] deliveries.")
        self.express_delivery = gopher_behaviours.scripts.deliveries.CustomDelivery(verbose_feedback=False)
=======

        self.dynamic_reconfigure_server =\
            dynamic_reconfigure.server.Server(CustomDeliveriesConfig, self.dynamic_reconfigure_cb)

        self.express_delivery = gopher_behaviours.scripts.deliveries.ExpressDelivery(verbose_feedback=False)
>>>>>>> ed7a9cdf
        self.subscribers = rocon_python_comms.utils.Subscribers(
            [
                ('delivery_manager_status', '~delivery_manager_status', gopher_delivery_msgs.DeliveryManagerStatus, self.delivery_manager_status_cb),
                ('trigger', self.gopher.buttons.go, std_msgs.Empty, self.go_cb),
                ('init_homebase', self.gopher.buttons.stop, std_msgs.Empty, self.stop_cb)
            ]
        )
        not_latched = False
        self.publishers = rocon_python_comms.utils.Publishers(
            [
                ('teleport_homebase', self.gopher.actions.teleport + "/goal", gopher_navi_msgs.TeleportActionGoal, not_latched, 5),
            ]
        )

    def delivery_manager_status_cb(self, msg):
        self.delivering = (msg.status != gopher_delivery_msgs.DeliveryManagerStatus.IDLING)

    def go_cb(self, unused_msg):
        if not self.delivering:
            rospy.loginfo("Custom Delivery : custom delivery triggered via joystick and initiated.")
            self.express_delivery.send(self.locations, include_parking_behaviours=False)
            # Small chance of race condition here since it now competes with the official
            # source of deliveries from the concert. The user should be aware of this and
            # make certain he is using one...or the other.
            self.custom_delivering = True
        else:
            rospy.loginfo("Custom Delivery : rejecting request as the delivery manager is already busy.")

    def stop_cb(self, unused_msg):
        if not self.delivering:
            rospy.loginfo("Custom Delivery : init'ing the robot on the homebase.")
            action_goal = gopher_navi_msgs.TeleportActionGoal()
            action_goal.header.stamp = rospy.Time.now()
            goal = gopher_navi_msgs.TeleportGoal()
            goal.location = "homebase"
            goal.special_effects = True
            action_goal.goal = goal
            self.publishers.teleport_homebase.publish(action_goal)

    def dynamic_reconfigure_cb(self, config, level):
        """
        Don't use the incoming config except as a read only
        tool. If we write variables, make sure to use the server's update_configuration, which will trigger
        this callback here.
        """
        self.locations = config.locations.split(", ")
        rospy.loginfo("Custom Delivery : setup for [" + "->".join(self.locations) + "] deliveries.")
        return config

    def spin(self):
        rate = rospy.Rate(10)
        while not rospy.is_shutdown():
            if self.custom_delivering:
                self.express_delivery.spin()  # blocking until the delivery is finished
                self.custom_delivering = False
                rospy.loginfo("Custom Delivery : finished a delivery.")
            else:
                try:
                    rate.sleep()
                except rospy.exceptions.ROSInterruptException:  # ros shutting down
                    break

if __name__ == '__main__':
    rospy.init_node("custom_delivery_overseer", log_level=rospy.INFO)
    custom_delivery_overseer = CustomDeliveryOverseer()
    custom_delivery_overseer.spin()<|MERGE_RESOLUTION|>--- conflicted
+++ resolved
@@ -44,17 +44,10 @@
         self.gopher = gopher_configuration.Configuration()
         self.delivering = False  # is the delivery manager busy?
         self.custom_delivering = False  # are we doing something ourselves?
-<<<<<<< HEAD
-        self.locations = rospy.get_param('~locations')  # assumed to be a list of strings
-        rospy.loginfo("Custom Delivery : setup for [" + "->".join(self.locations) + "] deliveries.")
-        self.express_delivery = gopher_behaviours.scripts.deliveries.CustomDelivery(verbose_feedback=False)
-=======
-
+        self.locations = None
         self.dynamic_reconfigure_server =\
             dynamic_reconfigure.server.Server(CustomDeliveriesConfig, self.dynamic_reconfigure_cb)
-
-        self.express_delivery = gopher_behaviours.scripts.deliveries.ExpressDelivery(verbose_feedback=False)
->>>>>>> ed7a9cdf
+        self.express_delivery = gopher_behaviours.scripts.deliveries.CustomDelivery(verbose_feedback=False)
         self.subscribers = rocon_python_comms.utils.Subscribers(
             [
                 ('delivery_manager_status', '~delivery_manager_status', gopher_delivery_msgs.DeliveryManagerStatus, self.delivery_manager_status_cb),
@@ -100,7 +93,11 @@
         tool. If we write variables, make sure to use the server's update_configuration, which will trigger
         this callback here.
         """
-        self.locations = config.locations.split(", ")
+        temp_string = config.locations
+        temp_string = temp_string.replace('[', ' ')
+        temp_string = temp_string.replace(']', ' ')
+        temp_string = temp_string.replace(',', ' ')
+        self.locations = [l for l in temp_string.split(' ') if l]
         rospy.loginfo("Custom Delivery : setup for [" + "->".join(self.locations) + "] deliveries.")
         return config
 
